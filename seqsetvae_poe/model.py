--- conflicted
+++ resolved
@@ -2430,11 +2430,8 @@
             pass
 
     def configure_optimizers(self):
-<<<<<<< HEAD
         # Include all params so later-unfrozen weights start updating without reconfiguring the optimizer
         opt = torch.optim.AdamW(self.parameters(), lr=self.lr)
-=======
-        opt = torch.optim.AdamW(filter(lambda p: p.requires_grad, self.parameters()), lr=self.lr)
         return opt
 
 
@@ -2646,5 +2643,4 @@
 
     def configure_optimizers(self):
         opt = torch.optim.AdamW(filter(lambda p: p.requires_grad, self.parameters()), lr=self.lr)
->>>>>>> 21ce0755
         return opt